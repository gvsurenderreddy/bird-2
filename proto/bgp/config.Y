--- conflicted
+++ resolved
@@ -26,11 +26,7 @@
 	PREFER, OLDER, MISSING, LLADDR, DROP, IGNORE, ROUTE, REFRESH,
 	INTERPRET, COMMUNITIES, BGP_ORIGINATOR_ID, BGP_CLUSTER_LIST, IGP,
 	TABLE, GATEWAY, DIRECT, RECURSIVE, MED, TTL, SECURITY, DETERMINISTIC,
-<<<<<<< HEAD
-	SECONDARY, ALLOW)
-=======
-	SECONDARY, BFD)
->>>>>>> 7c9930f9
+	SECONDARY, ALLOW, BFD)
 
 CF_GRAMMAR
 
